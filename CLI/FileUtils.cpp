--- conflicted
+++ resolved
@@ -15,8 +15,6 @@
 
 #include <string.h>
 
-#define READ_BUFFER_SIZE 4096
-
 #ifdef _WIN32
 static std::wstring fromUtf8(const std::string& path)
 {
@@ -79,15 +77,9 @@
 std::optional<std::string> readStdin()
 {
     std::string result;
-<<<<<<< HEAD
-    char buffer[READ_BUFFER_SIZE] = { };
-
-    while (fgets(buffer, READ_BUFFER_SIZE, stdin) != nullptr)
-=======
     char buffer[4096] = { };
 
     while (fgets(buffer, sizeof(buffer), stdin) != nullptr)
->>>>>>> 6e1e277c
         result.append(buffer);
 
     // If eof was not reached for stdin, then a read error occurred
