// This file is part of the Luau programming language and is licensed under MIT License; see LICENSE.txt for details
// This code is based on Lua 5.x implementation licensed under MIT License; see lua_LICENSE.txt for details
#include "ldo.h"

#include "lstring.h"
#include "lfunc.h"
#include "lgc.h"
#include "lmem.h"
#include "lvm.h"

#if LUA_USE_LONGJMP
#include <setjmp.h>
#include <stdlib.h>
#else
#include <stdexcept>
#endif

#include <string.h>

LUAU_FASTFLAGVARIABLE(LuauExceptionMessageFix, false)
LUAU_FASTFLAGVARIABLE(LuauCcallRestoreFix, false)

/*
** {======================================================
** Error-recovery functions
** =======================================================
*/

#if LUA_USE_LONGJMP
struct lua_jmpbuf
{
    lua_jmpbuf* volatile prev;
    volatile int status;
    jmp_buf buf;
};

int luaD_rawrunprotected(lua_State* L, Pfunc f, void* ud)
{
    lua_jmpbuf jb;
    jb.prev = L->global->errorjmp;
    jb.status = 0;
    L->global->errorjmp = &jb;

    if (setjmp(jb.buf) == 0)
        f(L, ud);

    L->global->errorjmp = jb.prev;
    return jb.status;
}

l_noret luaD_throw(lua_State* L, int errcode)
{
    if (lua_jmpbuf* jb = L->global->errorjmp)
    {
        jb->status = errcode;
        longjmp(jb->buf, 1);
    }

    if (L->global->cb.panic)
        L->global->cb.panic(L, errcode);

    abort();
}
#else
class lua_exception : public std::exception
{
public:
    lua_exception(lua_State* L, int status)
        : L(L)
        , status(status)
    {
    }

    const char* what() const throw() override
    {
        if (FFlag::LuauExceptionMessageFix)
        {
            // LUA_ERRRUN/LUA_ERRSYNTAX pass an object on the stack which is intended to describe the error.
            if (status == LUA_ERRRUN || status == LUA_ERRSYNTAX)
            {
                // Conversion to a string could still fail.  For example if a user passes a non-string/non-number argument to `error()`.
                if (const char* str = lua_tostring(L, -1))
                {
                    return str;
                }
            }

            switch (status)
            {
            case LUA_ERRRUN:
                return "lua_exception: LUA_ERRRUN (no string/number provided as description)";
            case LUA_ERRSYNTAX:
                return "lua_exception: LUA_ERRSYNTAX (no string/number provided as description)";
            case LUA_ERRMEM:
                return "lua_exception: " LUA_MEMERRMSG;
            case LUA_ERRERR:
                return "lua_exception: " LUA_ERRERRMSG;
            default:
                return "lua_exception: unexpected exception status";
            }
        }
        else
        {
            return lua_tostring(L, -1);
        }
    }

    int getStatus() const
    {
        return status;
    }

private:
    lua_State* L;
    int status;
};

int luaD_rawrunprotected(lua_State* L, Pfunc f, void* ud)
{
    int status = 0;

    try
    {
        f(L, ud);
        return 0;
    }
    catch (lua_exception& e)
    {
        // lua_exception means that luaD_throw was called and an exception object is on stack if status is ERRRUN
        status = e.getStatus();
    }
    catch (std::exception& e)
    {
        // Luau will never throw this, but this can catch exceptions that escape from C++ implementations of external functions
        try
        {
            // there's no exception object on stack; let's push the error on stack so that error handling below can proceed
            luaG_pusherror(L, e.what());
            status = LUA_ERRRUN;
        }
        catch (std::exception&)
        {
            // out of memory while allocating error string
            status = LUA_ERRMEM;
        }
    }

    return status;
}

l_noret luaD_throw(lua_State* L, int errcode)
{
    throw lua_exception(L, errcode);
}
#endif

/* }====================================================== */

static void correctstack(lua_State* L, TValue* oldstack)
{
    CallInfo* ci;
    GCObject* up;
    L->top = (L->top - oldstack) + L->stack;
    for (up = L->openupval; up != NULL; up = up->gch.next)
        gco2uv(up)->v = (gco2uv(up)->v - oldstack) + L->stack;
    for (ci = L->base_ci; ci <= L->ci; ci++)
    {
        ci->top = (ci->top - oldstack) + L->stack;
        ci->base = (ci->base - oldstack) + L->stack;
        ci->func = (ci->func - oldstack) + L->stack;
    }
    L->base = (L->base - oldstack) + L->stack;
}

void luaD_reallocstack(lua_State* L, int newsize)
{
    TValue* oldstack = L->stack;
    int realsize = newsize + 1 + EXTRA_STACK;
    LUAU_ASSERT(L->stack_last - L->stack == L->stacksize - EXTRA_STACK - 1);
    luaM_reallocarray(L, L->stack, L->stacksize, realsize, TValue, L->memcat);
    for (int i = L->stacksize; i < realsize; i++)
        setnilvalue(L->stack + i); /* erase new segment */
    L->stacksize = realsize;
    L->stack_last = L->stack + newsize;
    correctstack(L, oldstack);
}

void luaD_reallocCI(lua_State* L, int newsize)
{
    CallInfo* oldci = L->base_ci;
    luaM_reallocarray(L, L->base_ci, L->size_ci, newsize, CallInfo, L->memcat);
    L->size_ci = newsize;
    L->ci = (L->ci - oldci) + L->base_ci;
    L->end_ci = L->base_ci + L->size_ci - 1;
}

void luaD_growstack(lua_State* L, int n)
{
    if (n <= L->stacksize) /* double size is enough? */
        luaD_reallocstack(L, 2 * L->stacksize);
    else
        luaD_reallocstack(L, L->stacksize + n);
}

CallInfo* luaD_growCI(lua_State* L)
{
    if (L->size_ci > LUAI_MAXCALLS) /* overflow while handling overflow? */
        luaD_throw(L, LUA_ERRERR);
    else
    {
        luaD_reallocCI(L, 2 * L->size_ci);
        if (L->size_ci > LUAI_MAXCALLS)
            luaG_runerror(L, "stack overflow");
    }
    return ++L->ci;
}

/*
** Call a function (C or Lua). The function to be called is at *func.
** The arguments are on the stack, right after the function.
** When returns, all the results are on the stack, starting at the original
** function position.
*/
void luaD_call(lua_State* L, StkId func, int nResults)
{
    if (++L->nCcalls >= LUAI_MAXCCALLS)
    {
        if (L->nCcalls == LUAI_MAXCCALLS)
            luaG_runerror(L, "C stack overflow");
        else if (L->nCcalls >= (LUAI_MAXCCALLS + (LUAI_MAXCCALLS >> 3)))
            luaD_throw(L, LUA_ERRERR); /* error while handing stack error */
    }
    if (luau_precall(L, func, nResults) == PCRLUA)
    {                                        /* is a Lua function? */
        L->ci->flags |= LUA_CALLINFO_RETURN; /* luau_execute will stop after returning from the stack frame */
        luau_execute(L);                     /* call it */
    }
    L->nCcalls--;
    luaC_checkGC(L);
}

static void seterrorobj(lua_State* L, int errcode, StkId oldtop)
{
    switch (errcode)
    {
    case LUA_ERRMEM:
    {
        setsvalue2s(L, oldtop, luaS_newliteral(L, LUA_MEMERRMSG)); /* can not fail because string is pinned in luaopen */
        break;
    }
    case LUA_ERRERR:
    {
        setsvalue2s(L, oldtop, luaS_newliteral(L, LUA_ERRERRMSG)); /* can not fail because string is pinned in luaopen */
        break;
    }
    case LUA_ERRSYNTAX:
    case LUA_ERRRUN:
    {
        setobjs2s(L, oldtop, L->top - 1); /* error message on current top */
        break;
    }
    }
    L->top = oldtop + 1;
}

static void resume_continue(lua_State* L)
{
    // unroll Lua/C combined stack, processing continuations
    while (L->status == 0 && L->ci > L->base_ci)
    {
        LUAU_ASSERT(L->baseCcalls == L->nCcalls);

        Closure* cl = curr_func(L);

        if (cl->isC)
        {
            LUAU_ASSERT(cl->c.cont);

            // C continuation; we expect this to be followed by Lua continuations
            int n = cl->c.cont(L, 0);

            // Continuation can break again
            if (L->status == LUA_BREAK)
                break;

            luau_poscall(L, L->top - n);
        }
        else
        {
            // Lua continuation; it terminates at the end of the stack or at another C continuation
            luau_execute(L);
        }
    }
}

static void resume(lua_State* L, void* ud)
{
    StkId firstArg = cast_to(StkId, ud);

    if (L->status == 0)
    {
        // start coroutine
        LUAU_ASSERT(L->ci == L->base_ci && firstArg > L->base);
        if (luau_precall(L, firstArg - 1, LUA_MULTRET) != PCRLUA)
            return;

        L->ci->flags |= LUA_CALLINFO_RETURN;
    }
    else
    {
        // resume from previous yield or break
        LUAU_ASSERT(L->status == LUA_YIELD || L->status == LUA_BREAK);
        L->status = 0;

        Closure* cl = curr_func(L);

        if (cl->isC)
        {
            // if the top stack frame is a C call continuation, resume_continue will handle that case
            if (!cl->c.cont)
            {
                // finish interrupted execution of `OP_CALL'
                luau_poscall(L, firstArg);
            }
        }
        else
        {
            // yielded inside a hook: just continue its execution
            L->base = L->ci->base;
        }
    }

    // run continuations from the stack; typically resumes Lua code and pcalls
    resume_continue(L);
}

static CallInfo* resume_findhandler(lua_State* L)
{
    CallInfo* ci = L->ci;

    while (ci > L->base_ci)
    {
        if (ci->flags & LUA_CALLINFO_HANDLE)
            return ci;

        ci--;
    }

    return NULL;
}

static void resume_handle(lua_State* L, void* ud)
{
    CallInfo* ci = (CallInfo*)ud;
    Closure* cl = ci_func(ci);

    LUAU_ASSERT(ci->flags & LUA_CALLINFO_HANDLE);
    LUAU_ASSERT(cl->isC && cl->c.cont);
    LUAU_ASSERT(L->status != 0);

    // restore nCcalls back to base since this might not have happened during error handling
    L->nCcalls = L->baseCcalls;

    // make sure we don't run the handler the second time
    ci->flags &= ~LUA_CALLINFO_HANDLE;

    // restore thread status to 0 since we're handling the error
    int status = L->status;
    L->status = 0;

    // push error object to stack top if it's not already there
    if (status != LUA_ERRRUN)
        seterrorobj(L, status, L->top);

    // adjust the stack frame for ci to prepare for cont call
    L->base = ci->base;
    ci->top = L->top;

    // save ci pointer - it will be invalidated by cont call!
    ptrdiff_t old_ci = saveci(L, ci);

    // handle the error in continuation; note that this executes on top of original stack!
    int n = cl->c.cont(L, status);

    // restore the stack frame to the frame with continuation
    L->ci = restoreci(L, old_ci);

    // close eventual pending closures; this means it's now safe to restore stack
    luaF_close(L, L->base);

    // finish cont call and restore stack to previous ci top
    luau_poscall(L, L->top - n);

    // run remaining continuations from the stack; typically resumes pcalls
    resume_continue(L);
}

static int resume_error(lua_State* L, const char* msg)
{
    L->top = L->ci->base;
    setsvalue2s(L, L->top, luaS_new(L, msg));
    incr_top(L);
    return LUA_ERRRUN;
}

static void resume_finish(lua_State* L, int status)
{
    L->nCcalls = L->baseCcalls;
    resetbit(L->stackstate, THREAD_ACTIVEBIT);

    if (status != 0)
    {                                  /* error? */
        L->status = cast_byte(status); /* mark thread as `dead' */
        seterrorobj(L, status, L->top);
        L->ci->top = L->top;
    }
    else if (L->status == 0)
    {
        expandstacklimit(L, L->top);
    }
}

int lua_resume(lua_State* L, lua_State* from, int nargs)
{
    int status;
    if (L->status != LUA_YIELD && L->status != LUA_BREAK && (L->status != 0 || L->ci != L->base_ci))
        return resume_error(L, "cannot resume non-suspended coroutine");

    L->nCcalls = from ? from->nCcalls : 0;
    if (L->nCcalls >= LUAI_MAXCCALLS)
        return resume_error(L, "C stack overflow");

    L->baseCcalls = ++L->nCcalls;
    l_setbit(L->stackstate, THREAD_ACTIVEBIT);

    luaC_checkthreadsleep(L);

    status = luaD_rawrunprotected(L, resume, L->top - nargs);

    CallInfo* ch = NULL;
    while (status != 0 && (ch = resume_findhandler(L)) != NULL)
    {
        L->status = cast_byte(status);
        status = luaD_rawrunprotected(L, resume_handle, ch);
    }

    resume_finish(L, status);
    --L->nCcalls;
    return L->status;
}

int lua_resumeerror(lua_State* L, lua_State* from)
{
    int status;
    if (L->status != LUA_YIELD && L->status != LUA_BREAK && (L->status != 0 || L->ci != L->base_ci))
        return resume_error(L, "cannot resume non-suspended coroutine");

    L->nCcalls = from ? from->nCcalls : 0;
    if (L->nCcalls >= LUAI_MAXCCALLS)
        return resume_error(L, "C stack overflow");

    L->baseCcalls = ++L->nCcalls;
    l_setbit(L->stackstate, THREAD_ACTIVEBIT);

    luaC_checkthreadsleep(L);

    status = LUA_ERRRUN;

    CallInfo* ch = NULL;
    while (status != 0 && (ch = resume_findhandler(L)) != NULL)
    {
        L->status = cast_byte(status);
        status = luaD_rawrunprotected(L, resume_handle, ch);
    }

    resume_finish(L, status);
    --L->nCcalls;
    return L->status;
}

int lua_yield(lua_State* L, int nresults)
{
    if (L->nCcalls > L->baseCcalls)
        luaG_runerror(L, "attempt to yield across metamethod/C-call boundary");
    L->base = L->top - nresults; /* protect stack slots below */
    L->status = LUA_YIELD;
    return -1;
}

int lua_break(lua_State* L)
{
    if (L->nCcalls > L->baseCcalls)
        luaG_runerror(L, "attempt to break across metamethod/C-call boundary");
    L->status = LUA_BREAK;
    return -1;
}

int lua_isyieldable(lua_State* L)
{
    return (L->nCcalls <= L->baseCcalls);
}

static void callerrfunc(lua_State* L, void* ud)
{
    StkId errfunc = cast_to(StkId, ud);

    setobjs2s(L, L->top, L->top - 1);
    setobjs2s(L, L->top - 1, errfunc);
    incr_top(L);
    luaD_call(L, L->top - 2, 1);
}

static void restore_stack_limit(lua_State* L)
{
    LUAU_ASSERT(L->stack_last - L->stack == L->stacksize - EXTRA_STACK - 1);
    if (L->size_ci > LUAI_MAXCALLS)
    { /* there was an overflow? */
        int inuse = cast_int(L->ci - L->base_ci);
        if (inuse + 1 < LUAI_MAXCALLS) /* can `undo' overflow? */
            luaD_reallocCI(L, LUAI_MAXCALLS);
    }
}

int luaD_pcall(lua_State* L, Pfunc func, void* u, ptrdiff_t old_top, ptrdiff_t ef)
{
    int status;
    unsigned short oldnCcalls = L->nCcalls;
    ptrdiff_t old_ci = saveci(L, L->ci);
    status = luaD_rawrunprotected(L, func, u);
    if (status != 0)
    {
        // call user-defined error function (used in xpcall)
        if (ef)
        {
            // if errfunc fails, we fail with "error in error handling"
            if (luaD_rawrunprotected(L, callerrfunc, restorestack(L, ef)) != 0)
                status = LUA_ERRERR;
        }

<<<<<<< HEAD
=======
        if (FFlag::LuauCcallRestoreFix)
        {
            // Restore nCcalls before calling the debugprotectederror callback which may rely on the proper value to have been restored.
            L->nCcalls = oldnCcalls;
        }

>>>>>>> 34cf695f
        // an error occurred, check if we have a protected error callback
        if (L->global->cb.debugprotectederror)
        {
            L->global->cb.debugprotectederror(L);

            // debug hook is only allowed to break
            if (L->status == LUA_BREAK)
                return 0;
        }

        StkId oldtop = restorestack(L, old_top);
        luaF_close(L, oldtop); /* close eventual pending closures */
        seterrorobj(L, status, oldtop);
        if (!FFlag::LuauCcallRestoreFix)
        {
            L->nCcalls = oldnCcalls;
        }
        L->ci = restoreci(L, old_ci);
        L->base = L->ci->base;
        restore_stack_limit(L);
    }
    return status;
}<|MERGE_RESOLUTION|>--- conflicted
+++ resolved
@@ -537,15 +537,12 @@
                 status = LUA_ERRERR;
         }
 
-<<<<<<< HEAD
-=======
         if (FFlag::LuauCcallRestoreFix)
         {
             // Restore nCcalls before calling the debugprotectederror callback which may rely on the proper value to have been restored.
             L->nCcalls = oldnCcalls;
         }
 
->>>>>>> 34cf695f
         // an error occurred, check if we have a protected error callback
         if (L->global->cb.debugprotectederror)
         {
